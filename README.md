--- conflicted
+++ resolved
@@ -20,7 +20,7 @@
 4. Adding noise.
 6. Time stretching. (**not implemented**)
 7. Tempo change. (**not implemented**)
-8. ​​Pitch shift. (**not implemented**)
+8. Pitch shift. (**not implemented**)
 9. Adding silence. 
 10. Frequency masking. (**not implemented**)
 11. Time masking. (**not implemented**)
@@ -149,7 +149,6 @@
 MCS - multi channel signal, it is NumPy array with shape (M_channels, N_samples).
 | #|        *Mcs* class method        |            CLI option           |  Method alias   |     Description     |
 |--|------------------------|---------------------------------|-----------------|------------------------|
-<<<<<<< HEAD
 |1 | read(path)             | -c 'rd(path)'              | rd        | Read MCS from WAV-file.|
 |2 | write(path)            | -c 'wr(path)'              | wr        | Save MCS to WAV-file.  |
 |3 | file_info(path)        | --info                     | info          | Returns WAV-file info. |
@@ -169,28 +168,5 @@
 |17| split(m_channels) | - | splt | Splits single channel to m_channels copies.|  
 |18| sum(mcs2) | - | sum | Adds mcs2 data channels values to object channels data sample by sample. | 
 |19| write_by_channel(path) | - | wrbc | Save MCS object channels to separate WAV-files.  |
-=======
-|1 | read(path)             | -c 'rd(path)'              | rd(path)        | Read MCS from WAV-file.|
-|2 | write(path, mcs_data, fs)  | -c 'wr(path)'              | wr(path)        | Save MCS to WAV-file.  |
-|3 | file_info(path)        | --info                     | info()          | Returns WAV-file info. |
-|4 |        -               | -i path                    |  -              | Input WAV-file path.   |
-|5 |        -               | -o path                    |  -              | Output WAV-file path.  |
-|6 | amplitude_ctrl(mcs_data.[c1,c2..cm])| -a "c1,c2..Cm"             | amp([c1,c2..Cm])| Change amplitudes of channels. |
-|7 | delay_ctrl(mcs_data,[t1,t2..tm])    | -d "t1,t2..tm"             | dly([t1,t2..tm])| Add delays to channels.        |
-|8 | echo _ctrl(mcs_data,[t1,t2..tm],[c1,c2..cm])|-d "t1,t2..tm / c1,c2..Cm"|dly([t1,t2..tm],[c1,c2..Cm])|Add echo to channels. |
-|9 |noise_ctrl(mcs_data,[c1,c2..cm])| -n "c1,c2..Cm"             | ns([c1,c2..cm]) | Add normal noise to channels. | 
-|10|copy(mcs_data)         | -                          | cpy(mcs_data)   | Makes copy of MCS. |
-|11|generate([f1,f2,f3 fm],duration,fs)|-|gen([f1,f2,f3 fm], duration, fs)|Creates MCS and generates sine signal for each channel.|
-|12|merge(mcs_data) | -|mrg(mcs_data)| Merges all channels to single and returns  mono MCS.|
-|13|pause_detect(mcs_data,relative_level)|-| - | Searchs pauses by selected levels. Returns array-mask.|
-|14|pause_measure(mcs_mask)|-| - | Measure lengths of pauses. Returns list of lists containing pairs(index, length).|
-|15|pause_set(mcs_data,pause_map,pause_sz)|-| - | Set pauses length to selected values. Returns updated MCS.|
-|16|rms(mcs_data) | - | rms() | Returns list of RMS calculated for channels.|
-|17|side_by_side(mcs_data1,mcs_data2) | - | sbs(mcs_data2) | Appends channels from mcs_data2 to mcs_data1.| 
-|18|split(mcs_data, m_channels)| - | split(m_channels) | Splits single channel to m_channels copies.|  
-|19|sum(mcs_data1,mcs_data2)| - | sum(mcs_data2) | Adds mcs_data2 channels values to mcs_data1 sample by sample. |
 
-
-
->>>>>>> 5b522db6
  
